--- conflicted
+++ resolved
@@ -118,12 +118,9 @@
 Alex Griffing for expm 2009, expm_multiply, expm_frechet,
     trust region optimization methods, and sparse matrix onenormest
     implementations, plus bugfixes.
-<<<<<<< HEAD
 Nils Werner for signal windowing and wavfile-writing improvements.
-=======
 Kenneth L. Ho for the wrapper around the Interpolative Decomposition code.
 
->>>>>>> 437d4fa8
 
 Institutions
 ------------
